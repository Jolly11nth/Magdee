--- conflicted
+++ resolved
@@ -38,17 +38,9 @@
     "@types/node": "^20.5.0",
     "@types/react": "^18.2.15",
     "@types/react-dom": "^18.2.7",
-<<<<<<< HEAD
-    "@vitejs/plugin-react": "^5.0.2",
-    "concurrently": "^8.2.0",
-    "typescript": "^5.3.3",
-    "vite": "^7.1.3",
-    "vitest": "^3.2.4"
-=======
     "@types/node": "^20.5.0",
-    "typescript": "^4.9.5",
+    "typescript": "^5.1.6",
     "concurrently": "^8.2.0"
->>>>>>> 5ff73516
   },
   "browserslist": {
     "production": [
